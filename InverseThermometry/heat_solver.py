--- conflicted
+++ resolved
@@ -51,56 +51,6 @@
     Returns:
         updated temperature field [M, M]
     """
-<<<<<<< HEAD
-    M = u.shape[0]
-
-    # Apply boundary conditions with ghost cells
-    u_bc = _apply_neumann_bc(u)  # [M+2, M+2]
-
-    # Initialize updated temperature
-    u_new = u.clone()
-
-    # Use finite difference method: ∂u/∂t = ∇·(σ∇u) + f
-    # ∇·(σ∇u) = ∂/∂x(σ ∂u/∂x) + ∂/∂y(σ ∂u/∂y)
-
-    for i in range(M):
-        for j in range(M):
-            # X-direction: ∂/∂x(σ ∂u/∂x)
-            # Central difference for ∂u/∂x at cell centers
-            if i == 0:  # Left boundary
-                du_dx_right = (u_bc[i + 2, j + 1] - u_bc[i + 1, j + 1]) / h
-                du_dx_left = 0  # Neumann BC: ∂u/∂x = 0
-            elif i == M - 1:  # Right boundary
-                du_dx_right = 0  # Neumann BC: ∂u/∂x = 0
-                du_dx_left = (u_bc[i + 1, j + 1] - u_bc[i, j + 1]) / h
-            else:  # Interior
-                du_dx_right = (u_bc[i + 2, j + 1] - u_bc[i + 1, j + 1]) / h
-                du_dx_left = (u_bc[i + 1, j + 1] - u_bc[i, j + 1]) / h
-
-            # Y-direction: ∂/∂y(σ ∂u/∂y)
-            if j == 0:  # Bottom boundary
-                du_dy_top = (u_bc[i + 1, j + 2] - u_bc[i + 1, j + 1]) / h
-                du_dy_bottom = 0  # Neumann BC: ∂u/∂y = 0
-            elif j == M - 1:  # Top boundary
-                du_dy_top = 0  # Neumann BC: ∂u/∂y = 0
-                du_dy_bottom = (u_bc[i + 1, j + 1] - u_bc[i + 1, j]) / h
-            else:  # Interior
-                du_dy_top = (u_bc[i + 1, j + 2] - u_bc[i + 1, j + 1]) / h
-                du_dy_bottom = (u_bc[i + 1, j + 1] - u_bc[i + 1, j]) / h
-
-            # Compute divergence: ∇·(σ∇u) = ∂/∂x(σ ∂u/∂x) + ∂/∂y(σ ∂u/∂y)
-            # harmoic_sigma_x = harmonic_average(sigma, axis=0)
-            # harmoic_sigma_y = harmonic_average(sigma, axis=0)
-
-            div_sigma_grad_u = (
-                sigma[i, j] * du_dx_right - sigma[i, j] * du_dx_left
-            ) / h + (sigma[i, j] * du_dy_top - sigma[i, j] * du_dy_bottom) / h
-
-            # Update temperature: ∂u/∂t = ∇·(σ∇u) + f
-            u_new[i, j] = u[i, j] + tau * (div_sigma_grad_u + f[i, j])
-
-    return u_new
-=======
     # Conductivity at interfaces via harmonic average
     sigma_x = harmonic_average(sigma, axis=0)  # [M-1, M] between i and i+1 at fixed j
     sigma_y = harmonic_average(sigma, axis=1)  # [M, M-1] between j and j+1 at fixed i
@@ -132,7 +82,6 @@
         u = heat_step(u, sigma, f, h, tau)
         evolution.append(u)
     return torch.stack(evolution, dim=0)
->>>>>>> 395734ba
 
 
 def harmonic_mean(a, b, eps=1e-12):
@@ -140,28 +89,15 @@
 
 
 def fv_euler_step_neumann(
-<<<<<<< HEAD
-    u: torch.Tensor,  # [B,H,W]  u^k
-    sigma: torch.Tensor,  # [B,H,W]
-    f: torch.Tensor,  # [B,H,W]  source at t_k
-=======
     u: torch.Tensor,
     sigma: torch.Tensor,
     f: torch.Tensor,
->>>>>>> 395734ba
     h: float,
     tau: float,
 ):
     """
     One explicit Euler FV step for ∂_t u + div(σ∇u) = f with Neumann BCs.
     """
-<<<<<<< HEAD
-    assert u.shape == sigma.shape == f.shape and u.ndim in [
-        2,
-        3,
-    ], "Input tensors must have the same shape [B,H,W] or [H,W]"
-=======
->>>>>>> 395734ba
     eps = 1e-12
 
     # neighbors (interior via rolls)
@@ -219,12 +155,7 @@
         maximum stable time step
     """
     sigma_max = torch.max(sigma)
-<<<<<<< HEAD
-    # Conservative constant for variable-coefficient diffusion
     tau_max = h**2 / (4 * sigma_max)
-=======
-    tau_max = h**2 / (4 * sigma_max)  # More conservative than h^2/(4*sigma)
->>>>>>> 395734ba
     return tau_max
 
 
@@ -295,47 +226,15 @@
     PyTorch module for differentiable heat equation solver.
     """
 
-<<<<<<< HEAD
-    def __init__(self, sigma_0, M, source_func, device="cpu"):
-        super().__init__()
-        self.M = M
-        self.device = device
-
-        if isinstance(sigma_0, (int, float)):
-            sigma = torch.full(
-                (M, M), fill_value=sigma_0, dtype=torch.float32, device=device
-            )
-        elif isinstance(sigma_0, torch.Tensor):
-            sigma = sigma_0.clone().to(device)
-        self.sigma = nn.Parameter(sigma, requires_grad=True)
-
-=======
     def __init__(self, M, source_func, device="cpu"):
         super().__init__()
         self.M = M
         self.device = device
->>>>>>> 395734ba
         self.source_func = source_func
         self.tau = None
         self.mask = boundary_mask(self.M, self.device)
 
-<<<<<<< HEAD
-        idx = torch.tensor([0, -1], device=self.device)
-        self.mask = torch.zeros((self.M, self.M), dtype=torch.bool, device=self.device)
-        self.mask[idx, :] = True
-        self.mask[:, idx] = True
-
-    def forward(
-        self,
-        T,
-        n_steps=None,
-        max_sigma=None,
-        print_info=False,
-        return_full_history=False,
-    ):
-=======
     def forward(self, sigma, T, n_steps=None, max_sigma=None, print_info=False):
->>>>>>> 395734ba
         """
         Solve the 2D heat equation using finite volume method.
 
@@ -343,10 +242,6 @@
             T: total time
             n_steps: number of time steps (auto-computed if None)
             device: device to run computation on
-<<<<<<< HEAD
-            return_full_history: if True, also return full field history [n_steps+1, M, M]
-=======
->>>>>>> 395734ba
 
         Returns:
             u: final temperature field [M, M]
@@ -363,20 +258,13 @@
         # Create coordinate grids
         X, Y = torch.meshgrid(x, y, indexing="ij")
 
-<<<<<<< HEAD
-=======
         sigma = sigma.to(self.device)
 
->>>>>>> 395734ba
         # Initialize temperature field
         u = torch.zeros(self.M, self.M, device=self.device, dtype=torch.float32)
 
         # Compute stable time step
-<<<<<<< HEAD
-        tau_max = compute_stable_timestep(self.sigma, self.h)
-=======
         tau_max = compute_stable_timestep(sigma, self.h)
->>>>>>> 395734ba
 
         if n_steps is None and max_sigma is None:
             self.tau = tau_max
@@ -401,25 +289,11 @@
             )
 
         # Store solution history
-<<<<<<< HEAD
-        u_b_history = torch.zeros((n_steps + 1, 4 * (self.M - 1)), device=self.device)
-        u_history = (
-            torch.zeros((n_steps + 1, self.M, self.M), device=self.device)
-            if return_full_history
-            else None
-        )
-=======
         u_history = torch.zeros((n_steps + 1, self.M, self.M), device=self.device)
         u_b_history = torch.zeros((n_steps + 1, 4 * (self.M - 1)), device=self.device)
->>>>>>> 395734ba
 
         u_history[0] = u.clone()
         u_b_history[0] = u[self.mask].clone()
-<<<<<<< HEAD
-        if u_history is not None:
-            u_history[0] = u.clone()
-=======
->>>>>>> 395734ba
 
         # Time stepping
         for k in range(n_steps):
@@ -429,11 +303,7 @@
             f = self.source_func(X, Y, t)
 
             # Single time step
-<<<<<<< HEAD
-            u = fv_euler_step_neumann(u, self.sigma, f, self.h, self.tau)
-=======
             u = heat_step(u, sigma, f, self.h, self.tau)
->>>>>>> 395734ba
 
             # Store solution
             u_history[k + 1] = u.clone()
@@ -441,19 +311,10 @@
             if u_history is not None:
                 u_history[k + 1] = u.clone()
 
-<<<<<<< HEAD
-        if return_full_history:
-            return u, u_b_history, u_history
-        return u, u_b_history
-
-
-def solve_heat_equation(sigma, verification_source, M, T, device="cpu"):
-=======
         return u, u_b_history, u_history
 
 
 def solve_heat_equation(sigma, source, M, T, device="cpu"):
->>>>>>> 395734ba
     """
     Solve the heat equation for verification test case.
 
@@ -468,12 +329,6 @@
         u_b_history: temperature field at each time step [n_steps+1, M, M]
     """
 
-<<<<<<< HEAD
-    solver = HeatSolver(sigma, M, verification_source, device)
-    u_final, u_b_history = solver(T=T, print_info=True)
-    return u_final, u_b_history
-=======
     solver = HeatSolver(M, source, device)
     u_final, u_b_history, u_history = solver(sigma, T, print_info=True)
-    return u_final, u_b_history, u_history
->>>>>>> 395734ba
+    return u_final, u_b_history, u_history
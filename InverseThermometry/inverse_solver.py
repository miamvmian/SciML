"""
Inverse utilities:
 - Generate synthetic boundary temperature datasets for the forward heat solver
 - Optimize thermal conductivity from boundary measurements via gradient-based fitting
The forward model is differentiable; we keep the inverse code simple and explicit.
"""

import os
import numpy as np
import torch
<<<<<<< HEAD
import torch.nn as nn

# Import strategy
#  - When executed as a module (python -m InverseThermometry.inverse_solver),
#    relative imports work.
#  - When executed as a script (python InverseThermometry/inverse_solver.py),
#    fall back to adding the current dir to sys.path and do absolute imports.
try:
    from .heat_solver import solve_heat_equation
    from .utils import create_conductivity_field, sinusoidal_source
except ImportError:  # no parent package when run as a script
    import sys

    sys.path.append(os.path.dirname(__file__))
    from heat_solver import solve_heat_equation
    from utils import create_conductivity_field, sinusoidal_source


def generate_boundary_dataset(
    M, T, device="cpu", save_path="InverseThermometry/data/boundary_dataset.npz"
):
    """
    Generate boundary temperature dataset with 5% uniform multiplicative noise.
    - Conductivity: linear sigma(x,y)=1+x+y
    - Source: f(x,y,t)=sin(pi t)
    - Boundary points: all cell-center boundary nodes (m=4M-4)
    Returns coords [m,2], times [K], u_clean [K,m], d_noisy [K,m]
    """
    # True conductivity used to create synthetic data
    sigma = create_conductivity_field(M, "linear", device=device)
    _, u_hist = solve_heat_equation(
        sigma, sinusoidal_source, M, T, n_steps=None, device=device
    )

    # Build cell-center coordinates (ij indexing)
    h = 1.0 / M
    x = torch.linspace(0, 1, M + 1, device=device)[:-1] + h / 2
    y = torch.linspace(0, 1, M + 1, device=device)[:-1] + h / 2
    X, Y = torch.meshgrid(x, y, indexing="ij")

    # Select all boundary cells (top/bottom/left/right)
    mask = _boundary_mask(M, device=device)

    # Record boundary coordinates in mask traversal order (row-major)
    coords = torch.stack([X[mask], Y[mask]], dim=-1)
    # Extract boundary temperatures across time → shape [K, m]
    U = u_hist[:, mask]
    K = U.shape[0]

    # Apply 5% uniform multiplicative noise, ρ ~ U[-1, 1]
    rho = 2 * torch.rand_like(U) - 1
    # Multiplicative noise matches project spec: d_sk = (1 + 0.05 ρ) u(x_s,y_s,t_k)
    D = (1 + 0.05 * rho) * U
    time_smaples = torch.linspace(0, T, K, device=device)

    os.makedirs(os.path.dirname(save_path), exist_ok=True)
    # Persist minimal pieces needed for the inverse step
    np.savez(
        save_path,
        coords=coords.detach().cpu().numpy(),
        time_samples=time_smaples.detach().cpu().numpy(),
        u_clean=U.detach().cpu().numpy(),
        d_noisy=D.detach().cpu().numpy(),
        M=M,
        T=T,
    )

    return coords, time_smaples, U, D


def _boundary_mask(M, device):
    # Boundary indicator with True at the domain boundary
    # Order matters for downstream stacking/slicing consistency.
    mask = torch.zeros(M, M, dtype=torch.bool, device=device)
    mask[0, :] = mask[-1, :] = mask[:, 0] = mask[:, -1] = True
    return mask


def softplus_inverse(x: float) -> float:
    return float(np.log(np.exp(x) - 1.0))


def optimize_conductivity_from_dataset(
    dataset_path: str,
    num_iters: int = 200,
    lr: float = 1e-1,
    alpha: float = 1e-1,
    sigma0: float = 2.0,
    sigma_min: float = 0.1,
    sigma_max: float = 3.0,
    device: str = "cpu",
):
    """
    Inverse solver: fit σ(x,y) to boundary measurements d_noisy.

    Objective (discrete):
      L(σ) = h τ Σ_{k=1..K} Σ_{s∈∂Ω} (u_σ(x_s,y_s,t_k) − d_sk)^2
             + α h^2 Σ_{cells} (σ − σ0)^2

    - h τ scales data term by space-time measure (cell area and dt).
    - α h^2 makes the Tikhonov term grid-independent (units-consistent).
    - σ is parameterized so it stays within [sigma_min, sigma_max].
    Returns: estimated σ tensor and the loss history list.
    """
    # Load dataset produced by generate_boundary_dataset
    data = np.load(dataset_path)
    M = int(data["M"].item()) if np.ndim(data["M"]) == 0 else int(data["M"])
    T = float(data["T"].item()) if np.ndim(data["T"]) == 0 else float(data["T"])
    time_samples = torch.tensor(
        data["time_samples"], device=device, dtype=torch.float32
    )
    D = torch.tensor(data["d_noisy"], device=device, dtype=torch.float32)  # [K, m]

    # Dataset has K time samples (including t=0). Use the same grid for the forward model
    K, m = D.shape
    n_steps = K - 1
    h = 1.0 / M
    tau = T / n_steps

    # Parameterization: σ(θ) = σ_min + (σ_max - σ_min) · sigmoid(θ) keeps σ within [σ_min, σ_max]
    def logit(p: float) -> float:
        return float(np.log(p) - np.log(1.0 - p))

    p0 = (sigma0 - sigma_min) / (sigma_max - sigma_min)
    # Clamp to avoid logit singularities/saturation at 0 or 1
    p0 = float(np.clip(p0, 1e-6, 1.0 - 1e-6))
    init_val = logit(p0)
    # Optimization variable θ (same shape as σ); broadcasting is explicit and clear
    sigma_param = torch.full(
        (M, M), init_val, device=device, dtype=torch.float32, requires_grad=True
    )

    optimizer = torch.optim.Adam([sigma_param], lr=lr)

    mask = _boundary_mask(M, device)
    loss_history = []

    it = -1
    try:
        for it in range(num_iters):
            optimizer.zero_grad()
            # Map unconstrained parameters to bounded conductivity
            sigma = sigma_min + (sigma_max - sigma_min) * torch.sigmoid(sigma_param)

            # Forward solve on the same time grid as the dataset
            _, u_hist = solve_heat_equation(
                sigma, sinusoidal_source, M, T, n_steps=n_steps, device=device
            )
            U_pred = u_hist[:, mask]  # [K, m]

            # Data misfit weighted by cell area (h) and timestep (τ)
            data_term = h * tau * torch.sum((U_pred - D) ** 2)
            # Tikhonov regularization that keeps σ near σ0 (dimensionally consistent via h^2)
            reg_term = alpha * (h**2) * torch.sum((sigma - sigma0) ** 2)
            loss = data_term + reg_term

            loss.backward()
            # Optional diagnostics: gradient norm should be > 0 and not explode
            print(f"grad norm: {sigma_param.grad.norm().item():.6e}")
            optimizer.step()

            loss_history.append(float(loss.detach().cpu()))
            if (it + 1) % max(1, num_iters // 10) == 0:
                print(
                    f"Iter {it+1}/{num_iters}  loss={loss.item():.6e}  data={data_term.item():.6e}  reg={reg_term.item():.6e}"
                )
    except KeyboardInterrupt:
        print(f"\nOptimization interrupted at iter {it+1}. Returning current estimate.")

    sigma_est = (
        sigma_min + (sigma_max - sigma_min) * torch.sigmoid(sigma_param)
    ).detach()
    return sigma_est, loss_history


def run_training(
    M: int = 10,
    T: float = 1.0,
    device: str = "cpu",
    dataset: str = "InverseThermometry/data/boundary_dataset.npz",
    iters: int = 100,
    lr: float = 1e-1,
    alpha: float = 1e-3,
    sigma0: float = 2.0,
    sigma_min: float = 0.1,
    sigma_max: float = 3.0,
    outdir: str = "InverseThermometry/results",
):
    # Ensure the dataset directory exists
    os.makedirs(os.path.dirname(dataset), exist_ok=True)

    # Reuse dataset if M,T match; otherwise regenerate to stay consistent
    if os.path.exists(dataset):
        d = np.load(dataset)
        M_saved = int(d["M"]) if np.ndim(d["M"]) == 0 else int(d["M"])
        T_saved = float(d["T"]) if np.ndim(d["T"]) == 0 else float(d["T"])
        if M_saved != M or abs(T_saved - T) > 1e-12:
            print("Dataset M/T mismatch; regenerating...")
            generate_boundary_dataset(M, T, device=device, save_path=dataset)
    else:
        generate_boundary_dataset(M, T, device=device, save_path=dataset)

    print("Starting optimization...")
    sigma_est, loss_hist = optimize_conductivity_from_dataset(
        dataset_path=dataset,
        num_iters=iters,
        lr=lr,
        alpha=alpha,
        sigma0=sigma0,
        sigma_min=sigma_min,
        sigma_max=sigma_max,
        device=device,
    )

    # Save artifacts for post-analysis/visualization
    os.makedirs(outdir, exist_ok=True)
    np.save(os.path.join(outdir, "sigma_est.npy"), sigma_est.detach().cpu().numpy())
    np.save(os.path.join(outdir, "loss_history.npy"), np.array(loss_hist))
    print(f"Saved sigma_est and loss history to {outdir}")


def main():
    # Simple entrypoint with defaults; call run_training(...) directly to customize
    run_training()


if __name__ == "__main__":
    main()
=======

from heat_solver import HeatSolver, heat_steps
from utils import SimpleSigma, boundary_mask


class InverseSolver:
    def __init__(
        self,
        sigma_module,
        u_b_gt,
        source_func,
        M,
        T=None,
        lr=1e-3,
        alpha=0.1,
        sigma_0=1.0,
        device="cpu",
    ):
        if isinstance(device, torch.device):
            self.device = device
        else:
            self.device = torch.device(device)

        self.u_b_gt = u_b_gt.to(self.device)
        self.u_b_gt.requires_grad_(False)

        self.M = M
        self.T = T
        self.n_steps = u_b_gt.shape[0] - 1

        self.alpha = alpha
        self.sigma_0 = sigma_0
        self.ls = lr
        self.solver = HeatSolver(self.M, source_func, self.device)

        self.sigma_module = sigma_module.to(self.device)
        self.optimizer = torch.optim.Adam(self.sigma_module.parameters(), lr=lr)

        if isinstance(sigma_0, torch.Tensor):
            self.sigma_0 = sigma_0.to(self.device)
            self.sigma_0.requires_grad_(False)
        else:
            self.sigma_0 = sigma_0

    def solve(self, max_iters=10000, **kwargs):
        for _ in range(max_iters):
            sigma = self.sigma_module()
            _, u_b_history, _ = self.solver(sigma, self.T, self.n_steps, **kwargs)

            loss_data = (
                self.solver.h
                * self.solver.tau
                * (u_b_history - self.u_b_gt).square().sum()
            )
            loss_reg = self.solver.h**2 * (sigma - self.sigma_0).square().sum()
            loss = loss_data + self.alpha * loss_reg

            self.optimizer.zero_grad()
            loss.backward()
            self.optimizer.step()

            yield loss_data.item(), loss_reg.item(), loss.item()

    def get_solution(self):
        return self.sigma_module()


def estimate_conductivity(
    sigma_field,
    u_b_gt,
    source_history,
    sigma_0: float,
    alpha: float,
    h: float,
    tau: float,
    lr: float = 1e-2,
    max_iters: int = 100,
):
    optimizer = torch.optim.Adam(sigma_field.parameters(), lr=lr)
    mask = boundary_mask(source_history.shape[1], source_history.device)

    for _ in range(max_iters):
        sigma = sigma_field()
        u_history = heat_steps(
            torch.zeros_like(sigma),
            sigma,
            source_history,
            h,
            tau,
        )
        u_b_history = u_history[:, mask]

        loss_data = h * tau * (u_b_history - u_b_gt).square().sum()
        loss_reg = h**2 * (sigma - sigma_0).square().sum()
        loss = loss_data + alpha * loss_reg

        optimizer.zero_grad()
        loss.backward()
        optimizer.step()

        # TODO: also calc some metrics

        yield loss_data.item(), loss_reg.item(), loss.item()
>>>>>>> 395734ba
<|MERGE_RESOLUTION|>--- conflicted
+++ resolved
@@ -8,236 +8,6 @@
 import os
 import numpy as np
 import torch
-<<<<<<< HEAD
-import torch.nn as nn
-
-# Import strategy
-#  - When executed as a module (python -m InverseThermometry.inverse_solver),
-#    relative imports work.
-#  - When executed as a script (python InverseThermometry/inverse_solver.py),
-#    fall back to adding the current dir to sys.path and do absolute imports.
-try:
-    from .heat_solver import solve_heat_equation
-    from .utils import create_conductivity_field, sinusoidal_source
-except ImportError:  # no parent package when run as a script
-    import sys
-
-    sys.path.append(os.path.dirname(__file__))
-    from heat_solver import solve_heat_equation
-    from utils import create_conductivity_field, sinusoidal_source
-
-
-def generate_boundary_dataset(
-    M, T, device="cpu", save_path="InverseThermometry/data/boundary_dataset.npz"
-):
-    """
-    Generate boundary temperature dataset with 5% uniform multiplicative noise.
-    - Conductivity: linear sigma(x,y)=1+x+y
-    - Source: f(x,y,t)=sin(pi t)
-    - Boundary points: all cell-center boundary nodes (m=4M-4)
-    Returns coords [m,2], times [K], u_clean [K,m], d_noisy [K,m]
-    """
-    # True conductivity used to create synthetic data
-    sigma = create_conductivity_field(M, "linear", device=device)
-    _, u_hist = solve_heat_equation(
-        sigma, sinusoidal_source, M, T, n_steps=None, device=device
-    )
-
-    # Build cell-center coordinates (ij indexing)
-    h = 1.0 / M
-    x = torch.linspace(0, 1, M + 1, device=device)[:-1] + h / 2
-    y = torch.linspace(0, 1, M + 1, device=device)[:-1] + h / 2
-    X, Y = torch.meshgrid(x, y, indexing="ij")
-
-    # Select all boundary cells (top/bottom/left/right)
-    mask = _boundary_mask(M, device=device)
-
-    # Record boundary coordinates in mask traversal order (row-major)
-    coords = torch.stack([X[mask], Y[mask]], dim=-1)
-    # Extract boundary temperatures across time → shape [K, m]
-    U = u_hist[:, mask]
-    K = U.shape[0]
-
-    # Apply 5% uniform multiplicative noise, ρ ~ U[-1, 1]
-    rho = 2 * torch.rand_like(U) - 1
-    # Multiplicative noise matches project spec: d_sk = (1 + 0.05 ρ) u(x_s,y_s,t_k)
-    D = (1 + 0.05 * rho) * U
-    time_smaples = torch.linspace(0, T, K, device=device)
-
-    os.makedirs(os.path.dirname(save_path), exist_ok=True)
-    # Persist minimal pieces needed for the inverse step
-    np.savez(
-        save_path,
-        coords=coords.detach().cpu().numpy(),
-        time_samples=time_smaples.detach().cpu().numpy(),
-        u_clean=U.detach().cpu().numpy(),
-        d_noisy=D.detach().cpu().numpy(),
-        M=M,
-        T=T,
-    )
-
-    return coords, time_smaples, U, D
-
-
-def _boundary_mask(M, device):
-    # Boundary indicator with True at the domain boundary
-    # Order matters for downstream stacking/slicing consistency.
-    mask = torch.zeros(M, M, dtype=torch.bool, device=device)
-    mask[0, :] = mask[-1, :] = mask[:, 0] = mask[:, -1] = True
-    return mask
-
-
-def softplus_inverse(x: float) -> float:
-    return float(np.log(np.exp(x) - 1.0))
-
-
-def optimize_conductivity_from_dataset(
-    dataset_path: str,
-    num_iters: int = 200,
-    lr: float = 1e-1,
-    alpha: float = 1e-1,
-    sigma0: float = 2.0,
-    sigma_min: float = 0.1,
-    sigma_max: float = 3.0,
-    device: str = "cpu",
-):
-    """
-    Inverse solver: fit σ(x,y) to boundary measurements d_noisy.
-
-    Objective (discrete):
-      L(σ) = h τ Σ_{k=1..K} Σ_{s∈∂Ω} (u_σ(x_s,y_s,t_k) − d_sk)^2
-             + α h^2 Σ_{cells} (σ − σ0)^2
-
-    - h τ scales data term by space-time measure (cell area and dt).
-    - α h^2 makes the Tikhonov term grid-independent (units-consistent).
-    - σ is parameterized so it stays within [sigma_min, sigma_max].
-    Returns: estimated σ tensor and the loss history list.
-    """
-    # Load dataset produced by generate_boundary_dataset
-    data = np.load(dataset_path)
-    M = int(data["M"].item()) if np.ndim(data["M"]) == 0 else int(data["M"])
-    T = float(data["T"].item()) if np.ndim(data["T"]) == 0 else float(data["T"])
-    time_samples = torch.tensor(
-        data["time_samples"], device=device, dtype=torch.float32
-    )
-    D = torch.tensor(data["d_noisy"], device=device, dtype=torch.float32)  # [K, m]
-
-    # Dataset has K time samples (including t=0). Use the same grid for the forward model
-    K, m = D.shape
-    n_steps = K - 1
-    h = 1.0 / M
-    tau = T / n_steps
-
-    # Parameterization: σ(θ) = σ_min + (σ_max - σ_min) · sigmoid(θ) keeps σ within [σ_min, σ_max]
-    def logit(p: float) -> float:
-        return float(np.log(p) - np.log(1.0 - p))
-
-    p0 = (sigma0 - sigma_min) / (sigma_max - sigma_min)
-    # Clamp to avoid logit singularities/saturation at 0 or 1
-    p0 = float(np.clip(p0, 1e-6, 1.0 - 1e-6))
-    init_val = logit(p0)
-    # Optimization variable θ (same shape as σ); broadcasting is explicit and clear
-    sigma_param = torch.full(
-        (M, M), init_val, device=device, dtype=torch.float32, requires_grad=True
-    )
-
-    optimizer = torch.optim.Adam([sigma_param], lr=lr)
-
-    mask = _boundary_mask(M, device)
-    loss_history = []
-
-    it = -1
-    try:
-        for it in range(num_iters):
-            optimizer.zero_grad()
-            # Map unconstrained parameters to bounded conductivity
-            sigma = sigma_min + (sigma_max - sigma_min) * torch.sigmoid(sigma_param)
-
-            # Forward solve on the same time grid as the dataset
-            _, u_hist = solve_heat_equation(
-                sigma, sinusoidal_source, M, T, n_steps=n_steps, device=device
-            )
-            U_pred = u_hist[:, mask]  # [K, m]
-
-            # Data misfit weighted by cell area (h) and timestep (τ)
-            data_term = h * tau * torch.sum((U_pred - D) ** 2)
-            # Tikhonov regularization that keeps σ near σ0 (dimensionally consistent via h^2)
-            reg_term = alpha * (h**2) * torch.sum((sigma - sigma0) ** 2)
-            loss = data_term + reg_term
-
-            loss.backward()
-            # Optional diagnostics: gradient norm should be > 0 and not explode
-            print(f"grad norm: {sigma_param.grad.norm().item():.6e}")
-            optimizer.step()
-
-            loss_history.append(float(loss.detach().cpu()))
-            if (it + 1) % max(1, num_iters // 10) == 0:
-                print(
-                    f"Iter {it+1}/{num_iters}  loss={loss.item():.6e}  data={data_term.item():.6e}  reg={reg_term.item():.6e}"
-                )
-    except KeyboardInterrupt:
-        print(f"\nOptimization interrupted at iter {it+1}. Returning current estimate.")
-
-    sigma_est = (
-        sigma_min + (sigma_max - sigma_min) * torch.sigmoid(sigma_param)
-    ).detach()
-    return sigma_est, loss_history
-
-
-def run_training(
-    M: int = 10,
-    T: float = 1.0,
-    device: str = "cpu",
-    dataset: str = "InverseThermometry/data/boundary_dataset.npz",
-    iters: int = 100,
-    lr: float = 1e-1,
-    alpha: float = 1e-3,
-    sigma0: float = 2.0,
-    sigma_min: float = 0.1,
-    sigma_max: float = 3.0,
-    outdir: str = "InverseThermometry/results",
-):
-    # Ensure the dataset directory exists
-    os.makedirs(os.path.dirname(dataset), exist_ok=True)
-
-    # Reuse dataset if M,T match; otherwise regenerate to stay consistent
-    if os.path.exists(dataset):
-        d = np.load(dataset)
-        M_saved = int(d["M"]) if np.ndim(d["M"]) == 0 else int(d["M"])
-        T_saved = float(d["T"]) if np.ndim(d["T"]) == 0 else float(d["T"])
-        if M_saved != M or abs(T_saved - T) > 1e-12:
-            print("Dataset M/T mismatch; regenerating...")
-            generate_boundary_dataset(M, T, device=device, save_path=dataset)
-    else:
-        generate_boundary_dataset(M, T, device=device, save_path=dataset)
-
-    print("Starting optimization...")
-    sigma_est, loss_hist = optimize_conductivity_from_dataset(
-        dataset_path=dataset,
-        num_iters=iters,
-        lr=lr,
-        alpha=alpha,
-        sigma0=sigma0,
-        sigma_min=sigma_min,
-        sigma_max=sigma_max,
-        device=device,
-    )
-
-    # Save artifacts for post-analysis/visualization
-    os.makedirs(outdir, exist_ok=True)
-    np.save(os.path.join(outdir, "sigma_est.npy"), sigma_est.detach().cpu().numpy())
-    np.save(os.path.join(outdir, "loss_history.npy"), np.array(loss_hist))
-    print(f"Saved sigma_est and loss history to {outdir}")
-
-
-def main():
-    # Simple entrypoint with defaults; call run_training(...) directly to customize
-    run_training()
-
-
-if __name__ == "__main__":
-    main()
-=======
 
 from heat_solver import HeatSolver, heat_steps
 from utils import SimpleSigma, boundary_mask
@@ -340,5 +110,4 @@
 
         # TODO: also calc some metrics
 
-        yield loss_data.item(), loss_reg.item(), loss.item()
->>>>>>> 395734ba
+        yield loss_data.item(), loss_reg.item(), loss.item()